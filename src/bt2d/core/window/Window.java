--- conflicted
+++ resolved
@@ -83,7 +83,6 @@
      */
     protected GLFWVidMode videoMode;
 
-<<<<<<< HEAD
     /**
      * Basic constructor for the Window class
      *
@@ -95,12 +94,7 @@
      * @author Marc Hermes
      * @since 01-11-2021
      */
-    public Window(int width, int height, String title, boolean fullScreen, int refreshRate) {
-
-=======
-    public Window(int width, int height, String title, boolean fullScreen, boolean undecorated, int refreshRate)
-    {
->>>>>>> adb3b5dc
+    public Window(int width, int height, String title, boolean fullScreen, boolean undecorated, int refreshRate) {
         this.height = height;
         this.width = width;
         this.windowTitle = title;
